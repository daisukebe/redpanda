--- conflicted
+++ resolved
@@ -314,25 +314,4 @@
 	default:
 		return nil, errors.New("multiple private v4 IPs found, please select one with --self")
 	}
-<<<<<<< HEAD
-	return false, nil
-}
-=======
-}
-
-const helpBootstrap = `Initialize the configuration to bootstrap a cluster.
-
---id is mandatory. bootstrap will expect the machine it's running on
-to have only one private non-loopback IP address associated to it,
-and use it in the configuration as the node's address.
-
-If it has multiple IPs, --self must be specified.
-In that case, the given IP will be used without checking whether it's
-among the machine's addresses or not.
-
-The elements in --ips must be separated by a comma, no spaces.
-
-If omitted, the node will be configured as a root node, that other
-ones can join later.
-`
->>>>>>> 1ab0317c
+}